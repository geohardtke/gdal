--- conflicted
+++ resolved
@@ -1,9 +1,5 @@
 [alias]
 # Run doctests, displaying compiler output
 dto = "test --doc -- --show-output"
-<<<<<<< HEAD
-nowarn = "clippy --all-targets  -- -D warnings"
-=======
 # Run clippy, raising warnings to errors
-nowarn = "clippy --all-targets -- -D warnings"
->>>>>>> f463ba65
+nowarn = "clippy --all-targets -- -D warnings"