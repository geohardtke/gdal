--- conflicted
+++ resolved
@@ -68,15 +68,13 @@
 
   - <https://github.com/georust/gdal/pull/286>
 
-<<<<<<< HEAD
+- Prevent SIGGEGV when reading a string array on an MD Array that is not of type string.
+
+  - <https://github.com/georust/gdal/pull/284>
+
 - Added program wrapper for `GDALMultiDimTranslate`
 
   - <https://github.com/georust/gdal/pull/289>
-=======
-- Prevent SIGGEGV when reading a string array on an MD Array that is not of type string.
-
-  - <https://github.com/georust/gdal/pull/284>
->>>>>>> 257b95c1
 
 ## 0.12
 
