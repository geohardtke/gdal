--- conflicted
+++ resolved
@@ -80,19 +80,17 @@
 
   - <https://github.com/georust/gdal/pull/294>
 
-<<<<<<< HEAD
+- Added program wrapper for `GDALMultiDimTranslate`
+
+  - <https://github.com/georust/gdal/pull/289>
+
+- Test that `GdalError` is `Send`
+
+  - <https://github.com/georust/gdal/pull/293>
+
 - Allow reading `Dimension`s from `Group`s in multimensional `Dataset`s.
 
   - <https://github.com/georust/gdal/pull/291>
-=======
-- Added program wrapper for `GDALMultiDimTranslate`
-
-  - <https://github.com/georust/gdal/pull/289>
-  
-- Test that `GdalError` is `Send`
-
-  - <https://github.com/georust/gdal/pull/293>
->>>>>>> f22bde0a
 
 ## 0.12
 
