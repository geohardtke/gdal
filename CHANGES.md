--- conflicted
+++ resolved
@@ -196,14 +196,13 @@
 
   - <https://github.com/georust/gdal/pull/203>
 
-<<<<<<< HEAD
+- Add `set_description` to the `Metadata` trait
+
+  - <https://github.com/georust/gdal/pull/212>
+  
 - Wrappers for `GDALRasterizeGeometries` provided in a new `rasters::rasterize` function
-=======
-- Add `set_description` to the `Metadata` trait
-
-  - <https://github.com/georust/gdal/pull/212>
-
->>>>>>> 2024aee0
+
+  - <https://github.com/georust/gdal/pull/213>
 
 ## 0.7.1
 
