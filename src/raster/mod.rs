--- conflicted
+++ resolved
@@ -1,12 +1,8 @@
 //! GDAL Raster Data
 
-<<<<<<< HEAD
-pub(crate) mod mdarray;
-=======
 #[cfg(all(major_ge_3, minor_ge_1))]
 pub(crate) mod mdarray;
 
->>>>>>> a7b85bf4
 mod rasterband;
 mod rasterize;
 mod types;
